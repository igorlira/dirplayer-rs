![DirPlayer Logo](public/logo128.png)

# DirPlayer

DirPlayer is a Shockwave Player emulator written in Rust that aims to make playing old browser games possible on modern browsers.

## Demo

Check out a live demo of this project at http://dirplayer-rs.s3-website-us-west-2.amazonaws.com/

## Chrome Extension

Download the Chrome Extension at https://chromewebstore.google.com/detail/dirplayer-shockwave-emula/gpgalkgegfekkmaknocegonkakahkhbc

The extension implements a polyfill that replaces all `<embed>` elements that point to a Shockwave file in websites you visit.

## Requirements
- NodeJS
- - [(LTS or newer)](https://nodejs.org/)
- RustLang
- - [(1.70.0 or newer)](https://www.rust-lang.org/)
- wasm-pack
- - https://github.com/rustwasm/wasm-pack/releases

## Building
> [!NOTE]  
> Before we can start, we need to load the missing modules for NodeJS with the `npm install` command.

### 🪟 Windows
Windows users can use our scripts which are located in the [`scripts`](https://github.com/igorlira/dirplayer-rs/tree/main/scripts) folder and end with `.bat`.
- Build Rust VM with [`scripts/build-vm.bat`](https://github.com/igorlira/dirplayer-rs/blob/main/scripts/build-vm.bat)
- Build extension with [`scripts/build-extension.bat`](https://github.com/igorlira/dirplayer-rs/blob/main/scripts/build-extension.bat)
  - [Further information can be found here](https://github.com/igorlira/dirplayer-rs?tab=readme-ov-file#building-extension)
- Run locally with [`scripts/run.bat`](https://github.com/igorlira/dirplayer-rs/blob/main/scripts/run.bat)

### 🐧 Other platforms
#### Building Rust VM

```bash
<<<<<<< HEAD
# Navigate to the folder "vm-rust".
cd vm-rust
# Build with "wasm-pack".
wasm-pack build --target web
=======
npm run build-vm
>>>>>>> d30ea8d6
```

#### Building extension

```bash
npm run build-extension
```

Make sure to build the VM first. The bundled extension will be located in `./dist-extension`. 

You can install the local build by going to `chrome://extensions`, enabling Developer Mode, then clicking the `Load unpacked` button.

Note that the extension is currently only available on Chrome.

#### Running locally

```bash
npm run start
```

## Join our Discord!

If you have any questions or you're interested in being part of the discussions of this project, please join our Discord!

https://discord.gg/8yKDk9nJH2

## Acknowledgements

This project would have not been possible without the extensive work of the Shockwave reverse engineering community.

A lot of code has been reproduced from the following projects:

https://github.com/Earthquake-Project/Format-Documentation/

https://github.com/Brian151/OpenShockwave/

https://gist.github.com/MrBrax/1f3ae06c9320863f1d7b79b988c03e60

https://www.scummvm.org/

https://github.com/csnover/earthquake-rust/

https://github.com/ProjectorRays/ProjectorRays<|MERGE_RESOLUTION|>--- conflicted
+++ resolved
@@ -37,14 +37,7 @@
 #### Building Rust VM
 
 ```bash
-<<<<<<< HEAD
-# Navigate to the folder "vm-rust".
-cd vm-rust
-# Build with "wasm-pack".
-wasm-pack build --target web
-=======
 npm run build-vm
->>>>>>> d30ea8d6
 ```
 
 #### Building extension
