--- conflicted
+++ resolved
@@ -88,13 +88,8 @@
     (script_instance_ref.clone(), datum_ref.clone())
   }
 
-<<<<<<< HEAD
   fn is_span_in_frame(span: &ScoreSpriteSpan, frame_num: u32) -> bool {
     span.start_frame <= frame_num && span.end_frame >= frame_num
-=======
-  fn is_span_in_frame(behavior: &ScoreSpriteSpan, frame_num: u32) -> bool {
-    behavior.start_frame <= frame_num && behavior.end_frame >= frame_num
->>>>>>> 470e4cd6
   }
 
   pub fn begin_sprites(&mut self, frame_num: u32) {
@@ -122,27 +117,10 @@
           player.movie.score.get_sprite(span.channel_number as i16)
             .map_or(true, |sprite| !sprite.entered)
         })
-<<<<<<< HEAD
-=======
       })
       .cloned()
       .collect();
 
-    let span_init_data: Vec<_> = spans_to_enter.iter()
-      .filter_map(|span| {
-        self.channel_initialization_data
-          .iter()
-          .find(|(_frame_index, channel_index, _data)| {
-            get_channel_number_from_index(*channel_index as u32) == span.channel_number as u32 
-            && Self::is_span_in_frame(span, frame_num)
-          })
-          .map(|(_frame_index, _channel_index, data)| (span, data.clone()))
->>>>>>> 470e4cd6
-      })
-      .cloned()
-      .collect();
-
-<<<<<<< HEAD
     let span_init_data: Vec<_> = spans_to_enter.iter()
       .filter_map(|span| {
         self.channel_initialization_data
@@ -166,17 +144,6 @@
           cast_member: data.cast_member as i32,
         };
         let _ = sprite_set_prop(sprite_num, "member", Datum::CastMember(member));
-=======
-    for (span, data) in span_init_data.iter() {
-      let sprite: &mut Sprite = self.get_sprite_mut(span.channel_number as i16);
-      sprite.entered = true;
-      let is_sprite = span.channel_number > 0;
-      if is_sprite {
-        sprite.member = Some(CastMemberRef {
-          cast_lib: data.cast_lib as i32,
-          cast_member: data.cast_member as i32,
-        });
->>>>>>> 470e4cd6
         sprite.ink = data.ink as i32;
         sprite.loc_h = data.pos_x as i32;
         sprite.loc_v = data.pos_y as i32;
@@ -185,7 +152,6 @@
         sprite.color = ColorRef::PaletteIndex(data.fore_color);
         sprite.bg_color = ColorRef::PaletteIndex(data.back_color);
       }
-<<<<<<< HEAD
     }
   
     for span in spans_to_enter.iter() {
@@ -196,18 +162,6 @@
         player_dispatch_event_to_sprite(&"beginSprite".to_owned(), &vec![], span.channel_number as u16);
       }
     }
-=======
-    }
-  
-    for span in spans_to_enter.iter() {
-      if let Some(behavior_ref) = span.scripts.first() {
-        let (_, datum_ref) = Self::create_behavior(behavior_ref.cast_lib as i32, behavior_ref.cast_member as i32);
-        let scripts = Datum::List(DatumType::List, vec![datum_ref], false);
-        let _ = sprite_set_prop(span.channel_number as i16, "scriptInstanceList", scripts);
-        player_dispatch_event_to_sprite(&"beginSprite".to_owned(), &vec![], span.channel_number as u16);
-      }
-    }
->>>>>>> 470e4cd6
   }
 
   pub fn end_sprites(&mut self, prev_frame: u32, next_frame: u32) -> Vec<u32> {
@@ -276,15 +230,7 @@
 
     for i in 0..score_chunk.frame_interval_primaries.len() {
       let primary = &score_chunk.frame_interval_primaries[i];
-<<<<<<< HEAD
       let secondary = &score_chunk.frame_interval_secondaries[i];
-=======
-      let secondary = if i < score_chunk.frame_interval_secondaries.len() {
-        Some(&score_chunk.frame_interval_secondaries[i])
-      } else {
-        None
-      };
->>>>>>> 470e4cd6
 
       let is_frame_script_or_sprite_script = primary.channel_index == 0 || primary.channel_index > 5;
       if is_frame_script_or_sprite_script {
@@ -293,7 +239,6 @@
           channel_number: get_channel_number_from_index(primary.channel_index),
           start_frame: primary.start_frame,
           end_frame: primary.end_frame,
-<<<<<<< HEAD
           scripts: match secondary {
             None => Vec::new(),
             Some(sec) => vec![
@@ -303,14 +248,6 @@
               }
             ],
           },
-=======
-          scripts: secondary.map_or_else(Vec::new, |sec| vec![
-            ScoreBehaviorReference {
-                cast_lib: sec.cast_lib,
-                cast_member: sec.cast_member,
-            }
-          ]),
->>>>>>> 470e4cd6
         };
         self.sprite_spans.push(sprite_span);
       }
